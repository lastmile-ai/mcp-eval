--- conflicted
+++ resolved
@@ -154,12 +154,9 @@
                             metrics=session.get_metrics(),
                             passed=all(r.passed for r in evaluation_results),
                             duration_ms=session.get_duration_ms(),
-<<<<<<< HEAD
                             agent_name=session.agent.name if session.agent else None,
                             servers=session.agent.server_names if session.agent else None,
-=======
                             error=generate_failure_message(evaluation_results),
->>>>>>> 8dea6d72
                         )
 
                         # Call progress callback if provided
