--- conflicted
+++ resolved
@@ -4,20 +4,6 @@
 import base64
 from pathlib import Path
 from typing import Dict, Any
-<<<<<<< HEAD
-
-from mcp_eval.report_generation.utils import (
-    get_environment_info,
-    load_config_info,
-    format_config_for_display,
-)
-
-
-def format_config_for_html(config_info: Dict[str, Any]) -> str:
-    """Format configuration for HTML display."""
-    return format_config_for_display(config_info)
-=======
->>>>>>> 8dea6d72
 
 
 def generate_combined_html_report(
