"""Enhanced test runner supporting both decorator and dataset approaches."""

import asyncio
import atexit
import importlib.util
import inspect
import io
import logging
import os
import sys
from pathlib import Path
from typing import List, Dict, Any, Optional
import typer
from rich.console import Console
from rich.live import Live
from rich.text import Text

from mcp_eval.report_generation.console import generate_failure_message
from mcp_eval.session import TestAgent, TestSession

<<<<<<< HEAD
from mcp_eval.core import TestResult, _setup_functions, _teardown_functions
from mcp_eval.datasets import Dataset
from mcp_eval.report_generation.models import EvaluationReport
from mcp_eval.report_generation import (
=======
from .core import TestResult, generate_test_id, _setup_functions, _teardown_functions
from .datasets import Dataset
from .report_generation.models import EvaluationReport
from .report_generation import (
>>>>>>> 8dea6d72
    generate_combined_summary,
    generate_combined_markdown_report,
    generate_combined_html_report,
)
from mcp_eval.report_generation.utils import load_config_info
from mcp_eval.report_generation.console import (
    pad,
    print_failure_details,
    print_test_summary_info,
    print_final_summary,
    print_dataset_summary_info,
    print_dataset_final_summary,
    TestProgressDisplay,
)

app = typer.Typer()
console = Console()

# Register an atexit handler to suppress subprocess cleanup warnings
def suppress_cleanup_warnings():
    """Suppress stderr during final cleanup to avoid subprocess warnings."""
    sys.stderr = open(os.devnull, 'w')

# Register the suppression to happen at program exit
atexit.register(suppress_cleanup_warnings)


def discover_tests_and_datasets(test_spec: str) -> Dict[str, List]:
    """Discover both decorator-style tests and dataset-style evaluations.

    Args:
        test_spec: Can be a directory, file, or file::function_name
    """
    tasks = []
    datasets = []

    # Parse pytest-style test specifier
    if "::" in test_spec:
        file_path, function_name = test_spec.split("::", 1)
        path = Path(file_path)
        target_function = function_name
    else:
        path = Path(test_spec)
        target_function = None

    # Handle both files and directories
    if path.is_file():
        # Single file case
        py_files = [path] if path.suffix == ".py" else []
    else:
        # Directory case
        py_files = path.rglob("*.py")

    for py_file in py_files:
        if py_file.name.startswith("__"):
            continue

        try:
            spec = importlib.util.spec_from_file_location(py_file.stem, py_file)
            if spec and spec.loader:
                module = importlib.util.module_from_spec(spec)
                spec.loader.exec_module(module)

                # Discover decorator-style tests
                for name, obj in inspect.getmembers(module):
                    if (
                        callable(obj)
                        and hasattr(obj, "_is_mcpeval_task")
                        and obj._is_mcpeval_task
                    ):
                        # If target_function is specified, only include matching function
                        if target_function is None or name == target_function:
                            # Add file path info to the task function
                            obj._source_file = py_file
                            tasks.append(obj)

                # Discover datasets (only if no specific function is targeted)
                if target_function is None:
                    for name, obj in inspect.getmembers(module):
                        if isinstance(obj, Dataset):
                            # Add source file info to dataset
                            obj._source_file = py_file
                            datasets.append(obj)

        except Exception as e:
            console.print(f"[yellow]Warning:[/] Could not load {py_file}: {e}")

    return {"tasks": tasks, "datasets": datasets}


def expand_parametrized_tests(tasks: List[callable]) -> List[Dict[str, Any]]:
    """Expand parametrized tests into individual test cases."""
    expanded = []

    for task_func in tasks:
        # Check for new pytest-style parametrization first
        param_combinations = getattr(task_func, "_mcpeval_param_combinations", None)
        if param_combinations:
            for kwargs in param_combinations:
                expanded.append(
                    {
                        "func": task_func,
                        "kwargs": kwargs,
                        "source_file": getattr(task_func, "_source_file", None),
                    }
                )
            continue
        else:
            expanded.append(
                {
                    "func": task_func,
                    "kwargs": {},
                    "source_file": getattr(task_func, "_source_file", None),
                }
            )
            continue

    return expanded


def group_tests_by_file(
    test_cases: List[Dict[str, Any]],
) -> Dict[Path, List[Dict[str, Any]]]:
    """Group test cases by their source file."""
    grouped = {}
    for test_case in test_cases:
        source_file = test_case.get("source_file")
        if source_file not in grouped:
            grouped[source_file] = []
        grouped[source_file].append(test_case)
    return grouped


async def run_decorator_tests(
    test_cases: List[Dict[str, Any]], verbose: bool
) -> List[TestResult]:
    """Run decorator-style tests grouped by file."""
    results: list[TestResult] = []
    failed_results = []
    captured_logs: Dict[str, str] = {}  # Store captured logs for each test

    # Group tests by file
    grouped_tests = group_tests_by_file(test_cases)
    files_with_counts = {
        file_path: len(tests) for file_path, tests in grouped_tests.items()
    }

    display = TestProgressDisplay(files_with_counts)

    with Live(display.create_display(type="test"), refresh_per_second=10) as live:
        # Process each file's tests
        for source_file, file_test_cases in grouped_tests.items():
            display.set_current_file(source_file)

            for test_case in file_test_cases:
                func = test_case["func"]
                kwargs = test_case["kwargs"]

                # Create test name with parameters
                test_name = func.__name__
                if kwargs:
                    param_str = ",".join(f"{k}={v}" for k, v in kwargs.items())
                    test_name += f"[{param_str}]"

                # Set up log capture if verbose
                log_stream = None
                log_handler = None
                if verbose:
                    log_stream = io.StringIO()
                    log_handler = logging.StreamHandler(log_stream)
                    log_handler.setLevel(logging.INFO)
                    # Add formatter to match pytest style
                    formatter = logging.Formatter(
                        '[%(levelname)s] %(asctime)s %(name)s - %(message)s',
                        datefmt='%Y-%m-%d %H:%M:%S'
                    )
                    log_handler.setFormatter(formatter)
                    # Get root logger and add handler
                    root_logger = logging.getLogger()
                    root_logger.addHandler(log_handler)
                
                try:
                    # Call task decorated function
                    result: TestResult = await func(**kwargs)
                    
                    # Add session information if verbose mode
                    if verbose:
                        # Extract actual agent and session info from the result and config
                        session_info = {}
                        try:
                            from mcp_eval.config import get_settings
                            settings = get_settings()
                            
                            # Get provider and model (these are global settings)
                            if settings.provider:
                                session_info['provider'] = settings.provider
                            if settings.model:
                                session_info['model'] = settings.model
                            
                            # The actual agent info is already in the result
                            # No need to get it from default_agent_spec
                            # as it may have been overridden
                            
                            # Get LLM Judge configuration if available
                            if hasattr(settings, 'judge') and settings.judge:
                                judge_config = {}
                                if hasattr(settings.judge, 'provider'):
                                    judge_config['provider'] = settings.judge.provider
                                if hasattr(settings.judge, 'model'):
                                    judge_config['model'] = settings.judge.model
                                if hasattr(settings.judge, 'temperature'):
                                    judge_config['temperature'] = settings.judge.temperature
                                if judge_config:
                                    session_info['llm_judge'] = judge_config
                        except:
                            pass
                        
                        # Attach session info to result for verbose display
                        if session_info:
                            result._session_info = session_info

                    if result.passed:
                        display.add_result(passed=True)
                    else:
                        display.add_result(passed=False)
                        failure_message = result.error or generate_failure_message(
                            result.evaluation_results
                        )
                        result.error = failure_message
                        # Capture logs if verbose
                        if verbose and log_stream:
                            captured_logs[test_name] = log_stream.getvalue()
                        failed_results.append(result)

                except Exception as e:
                    display.add_result(passed=False, error=True)
                    console.print(f"  [red]ERROR[/] {test_name}: {e}")
                    file_name = Path(source_file).name
                    test_id = generate_test_id(file_name, test_name)
                    result = TestResult(
                        id=test_id,
                        test_name=test_name,
                        description=getattr(func, "_description", ""),
                        server_name=getattr(func, "_server", "unknown"),
                        servers=[],
                        agent_name="",
                        parameters=kwargs,
                        passed=False,
                        evaluation_results=[],
                        metrics=None,
                        duration_ms=0,
                        file=file_name,
                        error=str(e),
                    )
                    # Capture logs if verbose
                    if verbose and log_stream:
                        captured_logs[test_name] = log_stream.getvalue()
                    failed_results.append(result)
                
                finally:
                    # Clean up log handler
                    if log_handler:
                        root_logger = logging.getLogger()
                        root_logger.removeHandler(log_handler)
                        log_handler.close()

                results.append(result)
                live.update(display.create_display(type="test"))

    # Print detailed failures section if there are any failures
    print_failure_details(console, failed_results, verbose=verbose, captured_logs=captured_logs if verbose else None)

    return results


async def run_dataset_evaluations(datasets: List[Dataset], *, max_concurrency: int | None = None, verbose: bool = False) -> List[EvaluationReport]:
    """Run dataset-style evaluations with live progress display."""
    reports: list[EvaluationReport] = []
    failed_results: list[TestResult] = []
    captured_logs: Dict[str, str] = {}  # Store captured logs for each test

    # Create progress display for all datasets
    dataset_counts = {dataset.name: len(dataset.cases) for dataset in datasets}
    display = TestProgressDisplay(dataset_counts)

    with Live(display.create_display(type="case"), refresh_per_second=10) as live:
        for ds in datasets:

            async def standard_task(inputs, agent: TestAgent, session: TestSession):
                response = await agent.generate_str(inputs)
                return response

            display.set_current_group(ds.name)

            def progress_callback(
                passed: bool,
                error: bool,
            ):
                """Progress callback for dataset evaluation."""

                display.add_result(passed=passed, error=error, group_key=ds.name)

                # Update the live display immediately
                live.update(display.create_display(type="case"))

            report = await ds.evaluate(
                standard_task, max_concurrency=max_concurrency, progress_callback=progress_callback
            )

            reports.append(report)

            # Collect failed cases for detailed reporting with proper failure messages
            for result in report.results:
                if not result.passed:
                    # Convert CaseResult to TestResult format for consistency
                    source_file = getattr(dataset, "_source_file", None)
                    file_name = Path(source_file).name if source_file else "unknown"
                    test_id = generate_test_id(file_name, result.case_name)
                    test_result = TestResult(
<<<<<<< HEAD
                        test_name=f"{ds.name}::{result.case_name}",
                        description=f"Dataset case from {ds.name}",
                        server_name=ds.server_name or "unknown",
                        servers=[ds.server_name]
                        if getattr(ds, "server_name", None)
                        else [],
                        agent_name="",
                        parameters={
                            "inputs": result.inputs if hasattr(result, 'inputs') else {},
                            "expected_output": result.expected_output if hasattr(result, 'expected_output') else None,
                        },
=======
                        id=test_id,
                        test_name=result.case_name,
                        description=f"Dataset case from {dataset.name}",
                        server_name=dataset.server_name or "unknown",
                        parameters={},
>>>>>>> 8dea6d72
                        passed=result.passed,
                        evaluation_results=result.evaluation_results,
                        metrics=result.metrics,
                        duration_ms=result.duration_ms,
                        file=file_name,
                        error=result.error,
                    )

                    # Generate detailed failure message
                    failure_message = result.error or generate_failure_message(
                        result.evaluation_results
                    )
                    test_result.error = failure_message
                    
                    # Store additional metadata for verbose output
                    if verbose:
                        # Store the actual output for verbose display
                        if hasattr(result, 'output'):
                            test_result.actual_output = result.output
                        
                        # Add session information for dataset tests
                        session_info = {}
                        try:
                            from mcp_eval.config import get_settings
                            settings = get_settings()
                            if settings.provider:
                                session_info['provider'] = settings.provider
                            if settings.model:
                                session_info['model'] = settings.model
                            
                            # Get LLM Judge configuration if available
                            if hasattr(settings, 'judge') and settings.judge:
                                judge_config = {}
                                if hasattr(settings.judge, 'provider'):
                                    judge_config['provider'] = settings.judge.provider
                                if hasattr(settings.judge, 'model'):
                                    judge_config['model'] = settings.judge.model
                                if hasattr(settings.judge, 'temperature'):
                                    judge_config['temperature'] = settings.judge.temperature
                                if judge_config:
                                    session_info['llm_judge'] = judge_config
                        except:
                            pass
                        
                        if session_info:
                            test_result._session_info = session_info
                    
                    failed_results.append(test_result)

    # Print detailed failures section if there are any failures
    print_failure_details(console, failed_results, verbose=verbose, captured_logs=captured_logs if verbose else None)

    return reports


@app.callback(invoke_without_command=True)
def run_tests(
    ctx: typer.Context,
    test_dir: str = typer.Argument(
        "tests", help="Directory to scan for tests and datasets"
    ),
    format: str = typer.Option("auto", help="Output format (auto, decorator, dataset)"),
    verbose: bool = typer.Option(False, "--verbose", "-v", help="Verbose output"),
    json_report: str | None = typer.Option(None, "--json", help="Save JSON report"),
    markdown_report: str | None = typer.Option(
        None, "--markdown", help="Save Markdown report"
    ),
    html_report: str | None = typer.Option(None, "--html", help="Save HTML report"),
    max_concurrency: int | None = typer.Option(
        None, "--max-concurrency", help="Maximum concurrent evaluations"
    ),
):
    """Run MCP-Eval tests and datasets."""
    if ctx.invoked_subcommand is None:
        asyncio.run(
            _run_async(
                test_dir,
                format,
                verbose,
                json_report,
                markdown_report,
                html_report,
                max_concurrency,
            )
        )


async def _run_async(
    test_dir: str,
    format: str,
    verbose: bool,
    json_report: str | None,
    markdown_report: str | None,
    html_report: str | None,
    max_concurrency: int | None,
):
    """Async implementation of the run command."""
    console.print(pad("MCP-Eval", char="*", console=console), style="magenta")
    # Parse pytest-style test specifier for path validation
    if "::" in test_dir:
        file_path, _ = test_dir.split("::", 1)
        test_path = Path(file_path)
    else:
        test_path = Path(test_dir)

    if not test_path.exists():
        console.print(f"[red]Error:[/] Test path '{test_path}' not found")
        raise typer.Exit(1)

    console.print("[blue]Discovering tests and datasets...[/blue]")
    discovered = discover_tests_and_datasets(test_dir)

    tasks = discovered["tasks"]
    datasets = discovered["datasets"]

    if not tasks and not datasets:
        console.print("[yellow]No tests or datasets found[/]")
        return

    console.print(
        f"[blue]Found {len(tasks)} test function(s) and {len(datasets)} dataset(s)[/blue]",
    )

    # Run tests and evaluations
    test_results = []
    dataset_reports = []

    if tasks and format in ["auto", "decorator"]:
        test_cases = expand_parametrized_tests(tasks)
        console.print(
            f"\n[blue]Running {len(test_cases)} decorator-style test cases...[/blue]"
        )

        # Execute setup functions before running tests
        for setup_func in _setup_functions:
            try:
                setup_func()
            except Exception as e:
                console.print(
                    f"[yellow]Warning: Setup function {setup_func.__name__} failed: {e}[/]"
                )

        test_results = await run_decorator_tests(test_cases, verbose)

        # Execute teardown functions after running tests
        for teardown_func in _teardown_functions:
            try:
                teardown_func()
            except Exception as e:
                console.print(
                    f"[yellow]Warning: Teardown function {teardown_func.__name__} failed: {e}[/]"
                )

    if datasets and format in ["auto", "dataset"]:
        console.print(f"\n[blue]Running {len(datasets)} dataset evaluations...[/blue]")
        dataset_reports = await run_dataset_evaluations(datasets, max_concurrency=max_concurrency, verbose=verbose)

    # Print short test summary info (pytest-like)
    if test_results:
        failed_tests = [r for r in test_results if not r.passed]
        print_test_summary_info(console, failed_tests)
        print_final_summary(console, test_results)

    # Print dataset summary info (pytest-like)
    if dataset_reports:
        for report in dataset_reports:
            failed_cases = [case for case in report.results if not case.passed]
            if failed_cases:
                print_dataset_summary_info(console, failed_cases, report.dataset_name)

        print_dataset_final_summary(console, dataset_reports)

    # Generate combined summary for all test results
    if test_results or dataset_reports:
        console.print(Text(console.width * "="))
        generate_combined_summary(test_results, dataset_reports, console, verbose=verbose)

    # Generate reports
    if json_report or markdown_report or html_report:
        combined_report = {
            "decorator_tests": [r.__dict__ for r in test_results],
            "dataset_reports": [r.to_dict() for r in dataset_reports],
            "summary": {
                "total_decorator_tests": len(test_results),
                "passed_decorator_tests": sum(1 for r in test_results if r.passed),
                "total_dataset_cases": sum(r.total_cases for r in dataset_reports),
                "passed_dataset_cases": sum(r.passed_cases for r in dataset_reports),
            },
        }

        if json_report:
            import json

            with open(json_report, "w", encoding="utf-8") as f:
                json.dump(combined_report, f, indent=2, default=str)
            console.print(f"JSON report saved to {json_report}", style="blue")

        # Load config to get output directory for test reports
        config_info = load_config_info()
        output_dir = "./test-reports"  # default
        if config_info and "reporting" in config_info:
            output_dir = config_info["reporting"].get("output_dir", "./test-reports")

        if markdown_report:
            generate_combined_markdown_report(
                combined_report, markdown_report, output_dir=output_dir
            )
            console.print(f"Markdown report saved to {markdown_report}", style="blue")

        if html_report:
            generate_combined_html_report(combined_report, html_report)
            console.print(f"HTML report saved to {html_report}", style="blue")

    # Give subprocess transports time to close properly before exit
    await asyncio.sleep(0.2)
    
    # Exit with error if any tests failed
    total_failed = sum(1 for r in test_results if not r.passed) + sum(
        r.failed_cases for r in dataset_reports
    )

    if total_failed > 0:
        raise typer.Exit(1)


@app.command()
def dataset(
    dataset_file: str = typer.Argument(..., help="Path to dataset file"),
    output: str = typer.Option("report", help="Output file prefix"),
):
    """Run evaluation on a specific dataset file."""

    async def _run_dataset():
        try:
            dataset = Dataset.from_file(dataset_file)
            console.print(f"Loaded dataset: {dataset.name}")
            console.print(f"Cases: {len(dataset.cases)}")

            # Mock task function for demo
            async def mock_task(inputs):
                return f"Mock response for: {inputs}"

            report = await dataset.evaluate(mock_task)
            report.print(include_input=True, include_output=True)

            # Save reports
            import json

            with open(f"{output}.json", "w", encoding="utf-8") as f:
                json.dump(report.to_dict(), f, indent=2, default=str)

            console.print(f"Report saved to {output}.json")

        except Exception as e:
            console.print(f"[red]Error: {e}[/red]")
            raise typer.Exit(1)

    asyncio.run(_run_dataset())


if __name__ == "__main__":
    app()<|MERGE_RESOLUTION|>--- conflicted
+++ resolved
@@ -18,17 +18,10 @@
 from mcp_eval.report_generation.console import generate_failure_message
 from mcp_eval.session import TestAgent, TestSession
 
-<<<<<<< HEAD
-from mcp_eval.core import TestResult, _setup_functions, _teardown_functions
+from mcp_eval.core import TestResult, generate_test_id, _setup_functions, _teardown_functions
 from mcp_eval.datasets import Dataset
 from mcp_eval.report_generation.models import EvaluationReport
 from mcp_eval.report_generation import (
-=======
-from .core import TestResult, generate_test_id, _setup_functions, _teardown_functions
-from .datasets import Dataset
-from .report_generation.models import EvaluationReport
-from .report_generation import (
->>>>>>> 8dea6d72
     generate_combined_summary,
     generate_combined_markdown_report,
     generate_combined_html_report,
@@ -348,7 +341,7 @@
                     file_name = Path(source_file).name if source_file else "unknown"
                     test_id = generate_test_id(file_name, result.case_name)
                     test_result = TestResult(
-<<<<<<< HEAD
+                        id=test_id,
                         test_name=f"{ds.name}::{result.case_name}",
                         description=f"Dataset case from {ds.name}",
                         server_name=ds.server_name or "unknown",
@@ -360,13 +353,6 @@
                             "inputs": result.inputs if hasattr(result, 'inputs') else {},
                             "expected_output": result.expected_output if hasattr(result, 'expected_output') else None,
                         },
-=======
-                        id=test_id,
-                        test_name=result.case_name,
-                        description=f"Dataset case from {dataset.name}",
-                        server_name=dataset.server_name or "unknown",
-                        parameters={},
->>>>>>> 8dea6d72
                         passed=result.passed,
                         evaluation_results=result.evaluation_results,
                         metrics=result.metrics,
