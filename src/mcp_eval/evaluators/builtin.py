--- conflicted
+++ resolved
@@ -2,7 +2,7 @@
 
 import re
 import json
-from typing import Any, Dict, List, Literal, Optional, Union, Pattern
+from typing import Any, Dict, List, Optional, Union
 from dataclasses import dataclass
 from pydantic import BaseModel, Field
 
@@ -581,157 +581,6 @@
         )
 
 
-<<<<<<< HEAD
-
-@dataclass 
-class LLMJudgeSuccess(Evaluator):
-    """Evaluator that uses an LLM to judge if user's task was successfully addressed based on trace information."""
-    
-    min_score: float = 0.8
-    model: Optional[str] = None
-    
-    async def evaluate(self, ctx: EvaluatorContext) -> EvaluatorResult:
-        """Evaluate if user's task was successfully addressed using trace information."""
-        
-        # Extract trace information from context
-        trace_info_list = getattr(ctx, 'trace_info', [])
-        
-        if not trace_info_list:
-            return EvaluatorResult(
-                passed=False,
-                expected="Task success evaluation",
-                actual="No trace information available",
-                score=0.0,
-                error="No trace information found in context"
-            )
-        
-        # Build chronological conversation from trace information
-        conversation_parts = []
-        conversation_parts.append("=== CONVERSATION TRACE (chronologically ordered) ===")
-        conversation_parts.append("")
-        
-        for trace_info in trace_info_list:
-            msg = trace_info.message_info
-            timestamp_str = f"[{msg.timestamp:.2f}s]"
-            
-            # Format the message entry
-            conversation_parts.append(f"{timestamp_str} {msg.sender}: {msg.content}")
-            conversation_parts.append("")
-        
-        conversation_text = "\n".join(conversation_parts)
-        
-        # Build the evaluation prompt
-        prompt_parts = [
-            "You are evaluating whether a user's task was successfully addressed based on the conversation trace below.",
-            "",
-            "Your task is to:",
-            "1. Identify what the user originally requested/wanted to accomplish",
-            "2. Analyze the conversation flow and outcomes",
-            "3. Determine if the user's task was successfully completed or addressed",
-            "",
-            conversation_text,
-            "",
-            "=== EVALUATION CRITERIA ===",
-            "- Was the user's original request clearly identified and understood?",
-            "- Did the agent/system take appropriate actions to address the request?", 
-            "- Were any errors or issues encountered and properly resolved?",
-            "- Did the conversation conclude with the user's task being completed or adequately addressed?",
-            "- Consider both explicit confirmations and implicit evidence of success",
-            "",
-            "Provide your evaluation as a JSON object with the following structure:",
-            "{",
-            '  "score": <float between 0.0 and 1.0>,',
-            '  "reasoning": "<comprehensive and detailed explanation analyzing of the task completion>",',
-            '  "passed": <boolean indicating if the user\'s task was successfully addressed>,',
-            '  "confidence": <float between 0.0 and 1.0 indicating your confidence>',
-            '  "user_task_identified": "<brief description of what the user wanted to accomplish>",',
-            '  "completion_evidence": "<key evidence that shows task completion or failure>"',
-            "}",
-            "",
-            "Ensure your JSON is valid and complete."
-        ]
-        
-        prompt = "\n".join(prompt_parts)
-        
-        try:
-            from mcp_eval.llm_client import get_judge_client
-            
-            client = get_judge_client(self.model)
-            response = await client.generate_str(prompt)
-            
-            # Extract and parse JSON response
-            json_str = self._extract_json(response)
-            judge_data = json.loads(json_str)
-            
-            # Validate basic structure
-            required_fields = ["score", "reasoning", "passed", "confidence"]
-            for field in required_fields:
-                if field not in judge_data:
-                    raise ValueError(f"Missing required field: {field}")
-            
-            score = float(judge_data["score"])
-            passed = bool(judge_data["passed"]) and score >= self.min_score
-            
-            return EvaluatorResult(
-                passed=passed,
-                expected=f"Task successfully addressed (score >= {self.min_score})",
-                actual=f"score = {score}, task_success = {judge_data['passed']}",
-                score=score,
-                details={
-                    "reasoning": judge_data["reasoning"],
-                    "confidence": float(judge_data.get("confidence", 1.0)),
-                    "min_score": self.min_score,
-                    "user_task_identified": judge_data.get("user_task_identified", ""),
-                    "completion_evidence": judge_data.get("completion_evidence", ""),
-                    "judge_response": response,
-                    "trace_entries_count": len(trace_info_list)
-                }
-            )
-            
-        except Exception as e:
-            return EvaluatorResult(
-                passed=False,
-                expected=f"Task successfully addressed (score >= {self.min_score})",
-                actual="Failed to evaluate",
-                score=0.0,
-                error=str(e),
-                details={
-                    "reasoning": "Failed to parse LLM judge response",
-                    "confidence": 0.0,
-                    "min_score": self.min_score,
-                    "judge_response": response if 'response' in locals() else "No response",
-                    "trace_entries_count": len(trace_info_list)
-                }
-            )
-    
-    def _extract_json(self, response: str) -> str:
-        """Extract JSON from response, handling various formats."""
-        import re
-        
-        # Ensure response is a string to handle cases where LLM client returns numeric values
-        if not isinstance(response, str):
-            response = str(response)
-        
-        # Look for JSON between ``` markers
-        json_match = re.search(r"```(?:json)?\s*(\{.*?\})\s*```", response, re.DOTALL)
-        if json_match:
-            return json_match.group(1)
-        
-        # Look for JSON object directly
-        json_match = re.search(r"(\{[^{}]*(?:\{[^{}]*\}[^{}]*)*\})", response, re.DOTALL)
-        if json_match:
-            return json_match.group(1)
-        
-        # If no JSON found, try the whole response
-        return response.strip()
-    
-    def to_dict(self) -> Dict[str, Any]:
-        return {
-            "min_score": self.min_score,
-            "model": self.model
-        }
-    
-=======
 @dataclass
 class ToolOutputMatches(SyncEvaluator):
     """
@@ -1026,7 +875,156 @@
 
         return result
 
->>>>>>> 41ee4095
+
+
+@dataclass 
+class LLMJudgeSuccess(Evaluator):
+    """Evaluator that uses an LLM to judge if user's task was successfully addressed based on trace information."""
+    
+    min_score: float = 0.8
+    model: Optional[str] = None
+    
+    async def evaluate(self, ctx: EvaluatorContext) -> EvaluatorResult:
+        """Evaluate if user's task was successfully addressed using trace information."""
+        
+        # Extract trace information from context
+        trace_info_list = getattr(ctx, 'trace_info', [])
+        
+        if not trace_info_list:
+            return EvaluatorResult(
+                passed=False,
+                expected="Task success evaluation",
+                actual="No trace information available",
+                score=0.0,
+                error="No trace information found in context"
+            )
+        
+        # Build chronological conversation from trace information
+        conversation_parts = []
+        conversation_parts.append("=== CONVERSATION TRACE (chronologically ordered) ===")
+        conversation_parts.append("")
+        
+        for trace_info in trace_info_list:
+            msg = trace_info.message_info
+            timestamp_str = f"[{msg.timestamp:.2f}s]"
+            
+            # Format the message entry
+            conversation_parts.append(f"{timestamp_str} {msg.sender}: {msg.content}")
+            conversation_parts.append("")
+        
+        conversation_text = "\n".join(conversation_parts)
+        
+        # Build the evaluation prompt
+        prompt_parts = [
+            "You are evaluating whether a user's task was successfully addressed based on the conversation trace below.",
+            "",
+            "Your task is to:",
+            "1. Identify what the user originally requested/wanted to accomplish",
+            "2. Analyze the conversation flow and outcomes",
+            "3. Determine if the user's task was successfully completed or addressed",
+            "",
+            conversation_text,
+            "",
+            "=== EVALUATION CRITERIA ===",
+            "- Was the user's original request clearly identified and understood?",
+            "- Did the agent/system take appropriate actions to address the request?", 
+            "- Were any errors or issues encountered and properly resolved?",
+            "- Did the conversation conclude with the user's task being completed or adequately addressed?",
+            "- Consider both explicit confirmations and implicit evidence of success",
+            "",
+            "Provide your evaluation as a JSON object with the following structure:",
+            "{",
+            '  "score": <float between 0.0 and 1.0>,',
+            '  "reasoning": "<comprehensive and detailed explanation analyzing of the task completion>",',
+            '  "passed": <boolean indicating if the user\'s task was successfully addressed>,',
+            '  "confidence": <float between 0.0 and 1.0 indicating your confidence>',
+            '  "user_task_identified": "<brief description of what the user wanted to accomplish>",',
+            '  "completion_evidence": "<key evidence that shows task completion or failure>"',
+            "}",
+            "",
+            "Ensure your JSON is valid and complete."
+        ]
+        
+        prompt = "\n".join(prompt_parts)
+        
+        try:
+            from mcp_eval.llm_client import get_judge_client
+            
+            client = get_judge_client(self.model)
+            response = await client.generate_str(prompt)
+            
+            # Extract and parse JSON response
+            json_str = self._extract_json(response)
+            judge_data = json.loads(json_str)
+            
+            # Validate basic structure
+            required_fields = ["score", "reasoning", "passed", "confidence"]
+            for field in required_fields:
+                if field not in judge_data:
+                    raise ValueError(f"Missing required field: {field}")
+            
+            score = float(judge_data["score"])
+            passed = bool(judge_data["passed"]) and score >= self.min_score
+            
+            return EvaluatorResult(
+                passed=passed,
+                expected=f"Task successfully addressed (score >= {self.min_score})",
+                actual=f"score = {score}, task_success = {judge_data['passed']}",
+                score=score,
+                details={
+                    "reasoning": judge_data["reasoning"],
+                    "confidence": float(judge_data.get("confidence", 1.0)),
+                    "min_score": self.min_score,
+                    "user_task_identified": judge_data.get("user_task_identified", ""),
+                    "completion_evidence": judge_data.get("completion_evidence", ""),
+                    "judge_response": response,
+                    "trace_entries_count": len(trace_info_list)
+                }
+            )
+            
+        except Exception as e:
+            return EvaluatorResult(
+                passed=False,
+                expected=f"Task successfully addressed (score >= {self.min_score})",
+                actual="Failed to evaluate",
+                score=0.0,
+                error=str(e),
+                details={
+                    "reasoning": "Failed to parse LLM judge response",
+                    "confidence": 0.0,
+                    "min_score": self.min_score,
+                    "judge_response": response if 'response' in locals() else "No response",
+                    "trace_entries_count": len(trace_info_list)
+                }
+            )
+    
+    def _extract_json(self, response: str) -> str:
+        """Extract JSON from response, handling various formats."""
+        import re
+        
+        # Ensure response is a string to handle cases where LLM client returns numeric values
+        if not isinstance(response, str):
+            response = str(response)
+        
+        # Look for JSON between ``` markers
+        json_match = re.search(r"```(?:json)?\s*(\{.*?\})\s*```", response, re.DOTALL)
+        if json_match:
+            return json_match.group(1)
+        
+        # Look for JSON object directly
+        json_match = re.search(r"(\{[^{}]*(?:\{[^{}]*\}[^{}]*)*\})", response, re.DOTALL)
+        if json_match:
+            return json_match.group(1)
+        
+        # If no JSON found, try the whole response
+        return response.strip()
+    
+    def to_dict(self) -> Dict[str, Any]:
+        return {
+            "min_score": self.min_score,
+            "model": self.model
+        }
+    
 
 # Registry for dynamic loading
 _EVALUATOR_REGISTRY = {
@@ -1044,7 +1042,6 @@
     "ToolFailed": ToolFailed,
     "ToolCalledWith": ToolCalledWith,
     "NotContains": NotContains,
-    "ToolOutputMatches": ToolOutputMatches,
 }
 
 
