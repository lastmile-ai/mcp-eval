--- conflicted
+++ resolved
@@ -1677,19 +1677,7 @@
         help="Bootstrap template: empty (no files), basic (config only), sample (examples + config)",
     ),
 ):
-<<<<<<< HEAD
     return asyncio.run(init_project(out_dir=out_dir, template=template))
-=======
-    """Initialize an mcp-eval project with configuration files and API keys.
-
-    Sets up mcpeval.yaml, mcpeval.secrets.yaml, configures LLM provider,
-    imports servers, and defines a default agent.
-
-    Examples:
-        $ mcp-eval init
-    """
-    return asyncio.run(init_project(out_dir=out_dir))
->>>>>>> 44c42f1e
 
 
 @app.command("generate")
